/*
 */
package org.idris.rts;

import java.io.IOException;
import java.io.InputStream;
import java.io.OutputStream;
import java.math.BigInteger;

/**
 * Primitive backend functions.
 * 
 * @author Jan Bessai
 */
public class PrimFn {
    public static byte LPlus(byte x, byte y) {
        return (byte)(x + y);
    }
    public static char LPlus(char x, char y) {
        return (char)(x + y);
    }
    public static short LPlus(short x, short y) {
        return (short)(x + y);
    }
    public static int LPlus(int x, int y) {
        return x + y;
    }
    public static long LPlus(long x, long y) {
        return x + y;
    }
    public static double LPlus(double x, double y) {
        return x + y;
    }
    public static BigInteger LPlus(BigInteger x, BigInteger y) {
        return x.add(y);
    }
    public static byte[] LPlus(byte[] x, byte[] y) {
        byte[] res = x.clone();
        for (int i = 0; i < res.length; ++i) {
            res[i] += y[i];
        }
        return res;
    }
    public static short[] LPlus(short[] x, short[] y) {
        short[] res = x.clone();
        for (int i = 0; i < res.length; ++i) {
            res[i] += y[i];
        }
        return res;
    }
    public static int[] LPlus(int[] x, int[] y) {
        int[] res = x.clone();
        for (int i = 0; i < res.length; ++i) {
            res[i] += y[i];
        }
        return res;
    }
    public static long[] LPlus(long[] x, long[] y) {
        long[] res = x.clone();
        for (int i = 0; i < res.length; ++i) {
            res[i] += y[i];
        }
        return res;
    }
    
    public static byte LMinus(byte x, byte y) {
        return (byte)(x - y);
    }
    public static char LMinus(char x, char y) {
        return (char)(x - y);
    }
    public static short LMinus(short x, short y) {
        return (short)(x - y);
    }
    public static int LMinus(int x, int y) {
        return x - y;
    }
    public static long LMinus(long x, long y) {
        return x - y;
    }
    public static double LMinus(double x, double y) {
        return x - y;
    }
    public static BigInteger LMinus(BigInteger x, BigInteger y) {
        return x.subtract(y);
    }
    public static byte[] LMinus(byte[] x, byte[] y) {
        byte[] res = x.clone();
        for (int i = 0; i < res.length; ++i) {
            res[i] -= y[i];
        }
        return res;
    }
    public static short[] LMinus(short[] x, short[] y) {
        short[] res = x.clone();
        for (int i = 0; i < res.length; ++i) {
            res[i] -= y[i];
        }
        return res;
    }
    public static int[] LMinus(int[] x, int[] y) {
        int[] res = x.clone();
        for (int i = 0; i < res.length; ++i) {
            res[i] -= y[i];
        }
        return res;
    }
    public static long[] LMinus(long[] x, long[] y) {
        long[] res = x.clone();
        for (int i = 0; i < res.length; ++i) {
            res[i] -= y[i];
        }
        return res;
    }
    
    public static byte LTimes(byte x, byte y) {
        return (byte)(x * y);
    }
    public static char LTimes(char x, char y) {
        return (char)(x * y);
    }
    public static short LTimes(short x, short y) {
        return (short)(x * y);
    }
    public static int LTimes(int x, int y) {
        return x * y;
    }
    public static long LTimes(long x, long y) {
        return x * y;
    }
    public static double LTimes(double x, double y) {
        return x * y;
    }
    public static BigInteger LTimes(BigInteger x, BigInteger y) {
        return x.multiply(y);
    }
    public static byte[] LTimes(byte[] x, byte[] y) {
        byte[] res = x.clone();
        for (int i = 0; i < res.length; ++i) {
            res[i] *= y[i];
        }
        return res;
    }
    public static short[] LTimes(short[] x, short[] y) {
        short[] res = x.clone();
        for (int i = 0; i < res.length; ++i) {
            res[i] *= y[i];
        }
        return res;
    }
    public static int[] LTimes(int[] x, int[] y) {
        int[] res = x.clone();
        for (int i = 0; i < res.length; ++i) {
            res[i] *= y[i];
        }
        return res;
    }
    public static long[] LTimes(long[] x, long[] y) {
        long[] res = x.clone();
        for (int i = 0; i < res.length; ++i) {
            res[i] *= y[i];
        }
        return res;
    }
    
    public static byte LUDiv(byte x, byte y) {
        return (byte)(((short)x) / ((short)y));
    }  
    public static char LUDiv(char x, char y) {
        return (char)(((long)x) / ((long)y));
    } 
    public static short LUDiv(short x, short y) {
        return (short)(((int)x) / ((int)y));
    }
    public static int LUDiv(int x, int y) {
        return (int)(((long)x) / ((long)y));
    }
    public static long LUDiv(long x, long y) {
        return BigInteger.valueOf(x).divide(BigInteger.valueOf(y)).longValue();
    }
    public static byte[] LUDiv(byte[] x, byte[] y) {
        byte[] res = x.clone();
        for (int i = 0; i < res.length; ++i) {
            res[i] = (byte)(((short)res[i]) / ((short)y[i]));
        }
        return res;
    }
    public static short[] LUDiv(short[] x, short[] y) {
        short[] res = x.clone();
        for (int i = 0; i < res.length; ++i) {
            res[i] = (short)(((int)res[i]) / ((int)y[i]));
        }
        return res;
    }
    public static int[] LUDiv(int[] x, int[] y) {
        int[] res = x.clone();
        for (int i = 0; i < res.length; ++i) {
            res[i] = (int)(((long)res[i]) / ((long)y[i]));
        }
        return res;
    }
    public static long[] LUDiv(long[] x, long[] y) {
        long[] res = x.clone();
        for (int i = 0; i < res.length; ++i) {
            res[i] = BigInteger.valueOf(res[i]).divide(BigInteger.valueOf(y[i])).longValue();
        }
        return res;
    }
    
    public static byte LSDiv(byte x, byte y) {
        return (byte)(x / y);
    }
    public static char LSDiv(char x, char y) {
        return (char)(x / y);
    }
    public static short LSDiv(short x, short y) {
        return (short)(x / y);
    }
    public static int LSDiv(int x, int y) {
        return x / y;
    }
    public static long LSDiv(long x, long y) {
        return x / y;
    }
    public static double LSDiv(double x, double y) {
        return x / y;
    }
    public static BigInteger LSDiv(BigInteger x, BigInteger y) {
        return x.divide(y);
    }
    public static byte[] LSDiv(byte[] x, byte[] y) {
        byte[] res = x.clone();
        for (int i = 0; i < res.length; ++i) {
            res[i] /= y[i];
        }
        return res;
    }
    public static short[] LSDiv(short[] x, short[] y) {
        short[] res = x.clone();
        for (int i = 0; i < res.length; ++i) {
            res[i] /= y[i];
        }
        return res;
    }
    public static int[] LSDiv(int[] x, int[] y) {
        int[] res = x.clone();
        for (int i = 0; i < res.length; ++i) {
            res[i] /= y[i];
        }
        return res;
    }
    public static long[] LSDiv(long[] x, long[] y) {
        long[] res = x.clone();
        for (int i = 0; i < res.length; ++i) {
            res[i] /= y[i];
        }
        return res;
    }
    
    public static byte LURem(byte x, byte y) {
        return (byte)(((short)x) % ((short)y));
    }    
    public static char LURem(char x, char y) {
        return (char)(((long)x) % ((long)y));
    }   
    public static short LURem(short x, short y) {
        return (short)(((int)x) % ((int)y));
    }
    public static int LURem(int x, int y) {
        return (int)(((long)x) % ((long)y));
    }
    public static long LURem(long x, long y) {
        return BigInteger.valueOf(x).divide(BigInteger.valueOf(y)).longValue();
    }
    public static byte[] LURem(byte[] x, byte[] y) {
        byte[] res = x.clone();
        for (int i = 0; i < res.length; ++i) {
            res[i] = (byte)(((short)res[i]) % ((short)y[i]));
        }
        return res;
    }
    public static short[] LURem(short[] x, short[] y) {
        short[] res = x.clone();
        for (int i = 0; i < res.length; ++i) {
            res[i] = (short)(((int)res[i]) % ((int)y[i]));
        }
        return res;
    }
    public static int[] LURem(int[] x, int[] y) {
        int[] res = x.clone();
        for (int i = 0; i < res.length; ++i) {
            res[i] = (int)(((long)res[i]) % ((long)y[i]));
        }
        return res;
    }
    public static long[] LURem(long[] x, long[] y) {
        long[] res = x.clone();
        for (int i = 0; i < res.length; ++i) {
            res[i] = BigInteger.valueOf(res[i]).divide(BigInteger.valueOf(y[i])).longValue();
        }
        return res;
    }
    
    public static byte LSRem(byte x, byte y) {
        return (byte)(x % y);
    }
    public static char LSRem(char x, char y) {
        return (char)(x % y);
    }  
    public static short LSRem(short x, short y) {
        return (short)(x % y);
    }
    public static int LSRem(int x, int y) {
        return x % y;
    }
    public static long LSRem(long x, long y) {
        return x % y;
    }
    public static double LSRem(double x, double y) {
        return x % y;
    }
    public static BigInteger LSRem(BigInteger x, BigInteger y) {
        return x.remainder(y);
    }
    public static byte[] LSRem(byte[] x, byte[] y) {
        byte[] res = x.clone();
        for (int i = 0; i < res.length; ++i) {
            res[i] %= y[i];
        }
        return res;
    }
    public static short[] LSRem(short[] x, short[] y) {
        short[] res = x.clone();
        for (int i = 0; i < res.length; ++i) {
            res[i] %= y[i];
        }
        return res;
    }
    public static int[] LSRem(int[] x, int[] y) {
        int[] res = x.clone();
        for (int i = 0; i < res.length; ++i) {
            res[i] %= y[i];
        }
        return res;
    }
    public static long[] LSRem(long[] x, long[] y) {
        long[] res = x.clone();
        for (int i = 0; i < res.length; ++i) {
            res[i] %= y[i];
        }
        return res;
    }
    
    
    public static byte LAnd(byte x, byte y) {
        return (byte)(x & y);
    }
    public static char LAnd(char x, char y) {
        return (char)(x & y);
    }
    public static short LAnd(short x, short y) {
        return (short)(x & y);
    }
    public static int LAnd(int x, int y) {
        return x & y;
    }
    public static long LAnd(long x, long y) {
        return x & y;
    }
    public static BigInteger LAnd(BigInteger x, BigInteger y) {
        return x.and(y);
    }
    public static byte[] LAnd(byte[] x, byte[] y) {
        byte[] res = x.clone();
        for (int i = 0; i < res.length; ++i) {
            res[i] &= y[i];
        }
        return res;
    }
    public static short[] LAnd(short[] x, short[] y) {
        short[] res = x.clone();
        for (int i = 0; i < res.length; ++i) {
            res[i] &= y[i];
        }
        return res;
    }
    public static int[] LAnd(int[] x, int[] y) {
        int[] res = x.clone();
        for (int i = 0; i < res.length; ++i) {
            res[i] &= y[i];
        }
        return res;
    }
    public static long[] LAnd(long[] x, long[] y) {
        long[] res = x.clone();
        for (int i = 0; i < res.length; ++i) {
            res[i] &= y[i];
        }
        return res;
    }
    
    public static byte LOr(byte x, byte y) {
        return (byte)(x | y);
    }
    public static char LOr(char x, char y) {
        return (char)(x | y);
    }
    public static short LOr(short x, short y) {
        return (short)(x | y);
    }
    public static int LOr(int x, int y) {
        return x | y;
    }
    public static long LOr(long x, long y) {
        return x | y;
    }
    public static BigInteger LOr(BigInteger x, BigInteger y) {
        return x.or(y);
    }
    public static byte[] LOr(byte[] x, byte[] y) {
        byte[] res = x.clone();
        for (int i = 0; i < res.length; ++i) {
            res[i] |= y[i];
        }
        return res;
    }
    public static short[] LOr(short[] x, short[] y) {
        short[] res = x.clone();
        for (int i = 0; i < res.length; ++i) {
            res[i] |= y[i];
        }
        return res;
    }
    public static int[] LOr(int[] x, int[] y) {
        int[] res = x.clone();
        for (int i = 0; i < res.length; ++i) {
            res[i] |= y[i];
        }
        return res;
    }
    public static long[] LOr(long[] x, long[] y) {
        long[] res = x.clone();
        for (int i = 0; i < res.length; ++i) {
            res[i] |= y[i];
        }
        return res;
    }
    
    public static byte LXOr(byte x, byte y) {
        return (byte)(x ^ y);
    }
    public static char LXOr(char x, char y) {
        return (char)(x ^ y);
    }
    public static short LXOr(short x, short y) {
        return (short)(x ^ y);
    }
    public static int LXOr(int x, int y) {
        return x ^ y;
    }
    public static long LXOr(long x, long y) {
        return x ^ y;
    }
    public static BigInteger LXOr(BigInteger x, BigInteger y) {
        return x.xor(y);
    }
    public static byte[] LXOr(byte[] x, byte[] y) {
        byte[] res = x.clone();
        for (int i = 0; i < res.length; ++i) {
            res[i] ^= y[i];
        }
        return res;
    }
    public static short[] LXOr(short[] x, short[] y) {
        short[] res = x.clone();
        for (int i = 0; i < res.length; ++i) {
            res[i] ^= y[i];
        }
        return res;
    }
    public static int[] LXOr(int[] x, int[] y) {
        int[] res = x.clone();
        for (int i = 0; i < res.length; ++i) {
            res[i] ^= y[i];
        }
        return res;
    }
    public static long[] LXOr(long[] x, long[] y) {
        long[] res = x.clone();
        for (int i = 0; i < res.length; ++i) {
            res[i] ^= y[i];
        }
        return res;
    }
    
    public static byte LCompl(byte x) {
        return (byte)~x;
    }
    public static char LCompl(char x) {
        return (char)~x;
    }
    public static short LCompl(short x) {
        return (short)(~x);
    }
    public static int LCompl(int x) {
        return ~x;
    }
    public static long LCompl(long x) {
        return ~x;
    }
    public static BigInteger LCompl(BigInteger x) {
        return x.not();
    }
    public static byte[] LCompl(byte[] x) {
        byte[] res = new byte[x.length];
        for (int i = 0; i < res.length; ++i) {
            res[i] = (byte)~(x[i]);
        }
        return res;
    }
    public static short[] LCompl(short[] x) {
        short[] res = new short[x.length];
        for (int i = 0; i < res.length; ++i) {
            res[i] = (short)~(x[i]);
        }
        return res;
    }
    public static int[] LCompl(int[] x) {
        int[] res = new int[x.length];
        for (int i = 0; i < res.length; ++i) {
            res[i] = (int)~(x[i]);
        }
        return res;
    }
    public static long[] LCompl(long[] x) {
        long[] res = new long[x.length];
        for (int i = 0; i < res.length; ++i) {
            res[i] = (long)~(x[i]);
        }
        return res;
    }
    
    public static byte LSHL(byte x, byte y) {
        return (byte)(x << y);
    }
    public static char LSHL(char x, char y) {
        return (char)(x << y);
    }
    public static short LSHL(short x, short y) {
        return (short)(x << y);
    }
    public static int LSHL(int x, int y) {
        return x << y;
    }
    public static long LSHL(long x, long y) {
        return x << y;
    }
    public static BigInteger LSHL(BigInteger x, BigInteger y) {
        return x.shiftLeft(y.intValue());
    }
    public static byte[] LSHL(byte[] x, byte[] y) {
        byte[] res = x.clone();
        for (int i = 0; i < res.length; ++i) {
            res[i] <<= y[i];
        }
        return res;
    }
    public static short[] LSHL(short[] x, short[] y) {
        short[] res = x.clone();
        for (int i = 0; i < res.length; ++i) {
            res[i] <<= y[i];
        }
        return res;
    }
    public static int[] LSHL(int[] x, int[] y) {
        int[] res = x.clone();
        for (int i = 0; i < res.length; ++i) {
            res[i] <<= y[i];
        }
        return res;
    }
    public static long[] LSHL(long[] x, long[] y) {
        long[] res = x.clone();
        for (int i = 0; i < res.length; ++i) {
            res[i] <<= y[i];
        }
        return res;
    }
    
    public static byte LLSHR(byte x, byte y) {
        return (byte)(x >>> y);
    }    
    public static char LLSHR(char x, char y) {
        return (char)(x >>> y);
    }    
    public static short LLSHR(short x, short y) {
        return (short)(x >>> y);
    }
    public static int LLSHR(int x, int y) {
        return x >>> y;
    }
    public static long LLSHR(long x, long y) {
        return x >>> y;
    }
    public static byte[] LLSHR(byte[] x, byte[] y) {
        byte[] res = x.clone();
        for (int i = 0; i < res.length; ++i) {
            res[i] >>>= y[i];
        }
        return res;
    }
    public static short[] LLSHR(short[] x, short[] y) {
        short[] res = x.clone();
        for (int i = 0; i < res.length; ++i) {
            res[i] >>>= y[i];
        }
        return res;
    }
    public static int[] LLSHR(int[] x, int[] y) {
        int[] res = x.clone();
        for (int i = 0; i < res.length; ++i) {
            res[i] >>>= y[i];
        }
        return res;
    }
    public static long[] LLSHR(long[] x, long[] y) {
        long[] res = x.clone();
        for (int i = 0; i < res.length; ++i) {
            res[i] >>>= y[i];
        }
        return res;
    }
    
    public static byte LASHR(byte x, byte y) {
        return (byte)(x >> y);
    }
    public static char LASHR(char x, char y) {
        return (char)(x >> y);
    }
    public static short LASHR(short x, short y) {
        return (short)(x >> y);
    }
    public static int LASHR(int x, int y) {
        return x >> y;
    }
    public static long LASHR(long x, long y) {
        return x >> y;
    }
    public static BigInteger LASHR(BigInteger x, BigInteger y) {
        return x.shiftRight(y.intValue());
    }
    public static byte[] LASHR(byte[] x, byte[] y) {
        byte[] res = x.clone();
        for (int i = 0; i < res.length; ++i) {
            res[i] >>= y[i];
        }
        return res;
    }
    public static short[] LASHR(short[] x, short[] y) {
        short[] res = x.clone();
        for (int i = 0; i < res.length; ++i) {
            res[i] >>= y[i];
        }
        return res;
    }
    public static int[] LASHR(int[] x, int[] y) {
        int[] res = x.clone();
        for (int i = 0; i < res.length; ++i) {
            res[i] >>= y[i];
        }
        return res;
    }
    public static long[] LASHR(long[] x, long[] y) {
        long[] res = x.clone();
        for (int i = 0; i < res.length; ++i) {
            res[i] >>= y[i];
        }
        return res;
    }
    
    public static int LEq(byte x, byte y) {
        return (x == y ? 1 : 0);
    }
    public static int LEq(char x, char y) {
        return (x == y ? 1 : 0);
    }
    public static int LEq(short x, short y) {
        return (x == y ? 1 : 0);
    }
    public static int LEq(int x, int y) {
        return (x == y ? 1 : 0);
    }
    public static int LEq(long x, long y) {
        return (x == y ? 1 : 0);
    }
    public static int LEq(double x, double y) {
        return (x == y ? 1 : 0);
    }
    public static int LEq(BigInteger x, BigInteger y) {
        return (x.equals(y) ? 1 : 0);
    }
    public static byte[] LEq(byte[] x, byte[] y) {
        byte[] res = new byte[x.length];
        for (int i = 0; i < x.length; ++i) {
            res[i] = (byte)(x[i] == y[i] ? -1 : 0);
        }
        return res;
    }
    public static short[] LEq(short[] x, short[] y) {
        short[] res = new short[x.length];
        for (int i = 0; i < x.length; ++i) {
            res[i] = (short)(x[i] == y[i] ? -1 : 0);
        }
        return res;
    }
    public static int[] LEq(int[] x, int[] y) {
        int[] res = new int[x.length];
        for (int i = 0; i < x.length; ++i) {
            res[i] = (x[i] == y[i] ? -1 : 0);
        }
        return res;
    }
    public static long[] LEq(long[] x, long[] y) {
        long[] res = new long[x.length];
        for (int i = 0; i < x.length; ++i) {
            res[i] = (x[i] == y[i] ? -1 : 0);
        }
        return res;
    }
    
<<<<<<< HEAD
    public static double LLt(double x, double y) {
        return (x < y ? 1 : 0);
    }
    public static int LLt(BigInteger x, BigInteger y) {
        return (x.compareTo(y) < 0 ? 1 : 0);
    }
    public static int LLt(byte x, byte y) {
        return ((x < y) ^ (x < 0) ^ (y < 0)  ? 1 : 0);
    }
    public static int LLt(char x, char y) {
        return ((x < y) ^ (x < 0) ^ (y < 0)  ? 1 : 0);
    } 
    public static int LLt(short x, short y) {
        return ((x < y) ^ (x < 0) ^ (y < 0)  ? 1 : 0);
    }
    public static int LLt(int x, int y) {
        return ((x < y) ^ (x < 0) ^ (y < 0) ? 1 : 0);
    }
    public static int LLt(long x, long y) {
        return ((x < y) ^ (x < 0l) ^ (y < 0l) ? 1 : 0);
=======
    public static int LSLt(byte x, byte y) {
        return (x < y ? 1 : 0);
    }
    public static int LSLt(char x, char y) {
        return (x < y ? 1 : 0);
    } 
    public static int LSLt(short x, short y) {
        return (x < y ? 1 : 0);
    }
    public static int LSLt(int x, int y) {
        return (x < y ? 1 : 0);
    }
    public static int LSLt(long x, long y) {
        return (x < y ? 1 : 0);
    }
    public static double LSLt(double x, double y) {
        return (x < y ? 1 : 0);
    }
    public static int LSLt(BigInteger x, BigInteger y) {
        return (x.compareTo(y) < 0 ? 1 : 0);
>>>>>>> c4a734fa
    }
    public static byte[] LSLt(byte[] x, byte[] y) {
        byte[] res = new byte[x.length];
        for (int i = 0; i < x.length; ++i) {
            res[i] = (byte)((x[i] < y[i]) ^ (x[i] < 0) ^ (y[i] < 0) ? -1 : 0);
        }
        return res;
    }
    public static short[] LSLt(short[] x, short[] y) {
        short[] res = new short[x.length];
        for (int i = 0; i < x.length; ++i) {
            res[i] = (short)((x[i] < y[i]) ^ (x[i] < 0) ^ (y[i] < 0) ? -1 : 0);
        }
        return res;
    }
    public static int[] LSLt(int[] x, int[] y) {
        int[] res = new int[x.length];
        for (int i = 0; i < x.length; ++i) {
            res[i] = ((x[i] < y[i]) ^ (x[i] < 0) ^ (y[i] < 0) ? -1 : 0);
        }
        return res;
    }
    public static long[] LSLt(long[] x, long[] y) {
        long[] res = new long[x.length];
        for (int i = 0; i < x.length; ++i) {
            res[i] = (x[i] < y[i] ? -1l : 0l);
        }
        return res;
    }
    public static int LLt(byte x, byte y) {
        return ((x < y) ^ (x < 0) ^ (y < 0)  ? 1 : 0);
    }
    public static int LLt(char x, char y) {
        return ((x < y) ^ (x < 0) ^ (y < 0)  ? 1 : 0);
    } 
    public static int LLt(short x, short y) {
        return ((x < y) ^ (x < 0) ^ (y < 0)  ? 1 : 0);
    }
    public static int LLt(int x, int y) {
        return ((x < y) ^ (x < 0) ^ (y < 0) ? 1 : 0);
    }
    public static int LLt(long x, long y) {
        return ((x < y) ^ (x < 0l) ^ (y < 0l) ? 1 : 0);
    }
    public static byte[] LLt(byte[] x, byte[] y) {
        byte[] res = new byte[x.length];
        for (int i = 0; i < x.length; ++i) {
            res[i] = (byte)((x[i] < y[i]) ^ (x[i] < 0) ^ (y[i] < 0) ? -1 : 0);
        }
        return res;
    }
    public static short[] LLt(short[] x, short[] y) {
        short[] res = new short[x.length];
        for (int i = 0; i < x.length; ++i) {
            res[i] = (short)((x[i] < y[i]) ^ (x[i] < 0) ^ (y[i] < 0) ? -1 : 0);
        }
        return res;
    }
    public static int[] LLt(int[] x, int[] y) {
        int[] res = new int[x.length];
        for (int i = 0; i < x.length; ++i) {
            res[i] = ((x[i] < y[i]) ^ (x[i] < 0) ^ (y[i] < 0) ? -1 : 0);
        }
        return res;
    }
    public static long[] LLt(long[] x, long[] y) {
        long[] res = new long[x.length];
        for (int i = 0; i < x.length; ++i) {
            res[i] = ((x[i] < y[i]) ^ (x[i] < 0l) ^ (y[i] < 0l) ? -1l : 0l);
        }
        return res;
    }
    
<<<<<<< HEAD
    public static double LLe(double x, double y) {
        return (x <= y ? 1 : 0);
    }
    public static int LLe(BigInteger x, BigInteger y) {
        return (x.compareTo(y) <= 0 ? 1 : 0);
    }
    public static int LLe(byte x, byte y) {
        return ((x <= y) ^ (x < 0) ^ (y < 0) ? 1 : 0);
    }
    public static int LLe(char x, char y) {
        return ((x <= y) ^ (x < 0l) ^ (y < 0l) ? 1 : 0);
    }
    public static int LLe(short x, short y) {
        return ((x <= y) ^ (x < 0) ^ (y < 0) ? 1 : 0);
    }
    public static int LLe(int x, int y) {
        return ((x <= y) ^ (x < 0) ^ (y < 0) ? 1 : 0);
    }
    public static int LLe(long x, long y) {
        return ((x <= y) ^ (x < 0l) ^ (y < 0l) ? 1 : 0);
=======
    public static int LSLe(byte x, byte y) {
        return (x <= y ? 1 : 0);
    }
    public static int LSLe(char x, char y) {
        return (x <= y ? 1 : 0);
    }
    public static int LSLe(short x, short y) {
        return (x <= y ? 1 : 0);
    }
    public static int LSLe(int x, int y) {
        return (x <= y ? 1 : 0);
    }
    public static int LSLe(long x, long y) {
        return (x <= y ? 1 : 0);
    }
    public static double LSLe(double x, double y) {
        return (x <= y ? 1 : 0);
    }
    public static int LSLe(BigInteger x, BigInteger y) {
        return (x.compareTo(y) <= 0 ? 1 : 0);
>>>>>>> c4a734fa
    }
    public static byte[] LSLe(byte[] x, byte[] y) {
        byte[] res = new byte[x.length];
        for (int i = 0; i < x.length; ++i) {
            res[i] = (byte)((x[i] <= y[i]) ^ (x[i] < 0) ^ (y[i] < 0) ? -1 : 0);
        }
        return res;
    }
    public static short[] LSLe(short[] x, short[] y) {
        short[] res = new short[x.length];
        for (int i = 0; i < x.length; ++i) {
            res[i] = (short)((x[i] <= y[i]) ^ (x[i] < 0) ^ (y[i] < 0) ? -1 : 0);
        }
        return res;
    }
    public static int[] LSLe(int[] x, int[] y) {
        int[] res = new int[x.length];
        for (int i = 0; i < x.length; ++i) {
            res[i] = ((x[i] <= y[i]) ^ (x[i] < 0) ^ (y[i] < 0) ? -1 : 0);
        }
        return res;
    }
    public static long[] LSLe(long[] x, long[] y) {
        long[] res = new long[x.length];
        for (int i = 0; i < x.length; ++i) {
            res[i] = (x[i] <= y[i] ? -1l : 0l);
        }
        return res;
    }
    
    public static int LLe(byte x, byte y) {
        return ((x <= y) ^ (x < 0) ^ (y < 0) ? 1 : 0);
    }
    public static int LLe(char x, char y) {
        return ((x <= y) ^ (x < 0l) ^ (y < 0l) ? 1 : 0);
    }
    public static int LLe(short x, short y) {
        return ((x <= y) ^ (x < 0) ^ (y < 0) ? 1 : 0);
    }
    public static int LLe(int x, int y) {
        return ((x <= y) ^ (x < 0) ^ (y < 0) ? 1 : 0);
    }
    public static int LLe(long x, long y) {
        return ((x <= y) ^ (x < 0l) ^ (y < 0l) ? 1 : 0);
    }
    public static byte[] LLe(byte[] x, byte[] y) {
        byte[] res = new byte[x.length];
        for (int i = 0; i < x.length; ++i) {
            res[i] = (byte)((x[i] <= y[i]) ^ (x[i] < 0) ^ (y[i] < 0) ? -1 : 0);
        }
        return res;
    }
    public static short[] LLe(short[] x, short[] y) {
        short[] res = new short[x.length];
        for (int i = 0; i < x.length; ++i) {
            res[i] = (short)((x[i] <= y[i]) ^ (x[i] < 0) ^ (y[i] < 0) ? -1 : 0);
        }
        return res;
    }
    public static int[] LLe(int[] x, int[] y) {
        int[] res = new int[x.length];
        for (int i = 0; i < x.length; ++i) {
            res[i] = ((x[i] <= y[i]) ^ (x[i] < 0) ^ (y[i] < 0) ? -1 : 0);
        }
        return res;
    }
    public static long[] LLe(long[] x, long[] y) {
        long[] res = new long[x.length];
        for (int i = 0; i < x.length; ++i) {
            res[i] = ((x[i] <= y[i]) ^ (x[i] < 0) ^ (y[i] < 0l) ? -1l : 0l);
        }
        return res;
    }
    
<<<<<<< HEAD
    public static double LGt(double x, double y) {
=======
    public static int LSGt(byte x, byte y) {
>>>>>>> c4a734fa
        return (x > y ? 1 : 0);
    }
    public static int LGt(BigInteger x, BigInteger y) {
        return (x.compareTo(y) > 0 ? 1 : 0);
    }
    public static int LGt(byte x, byte y) {
        return ((x > y) ^ (x < 0) ^ (y < 0) ? 1 : 0);
    }    
<<<<<<< HEAD
    public static int LGt(char x, char y) {
        return ((x > y) ^ (x < 0) ^ (y < 0) ? 1 : 0);
    }  
    public static int LGt(short x, short y) {
        return ((x > y) ^ (x < 0) ^ (y < 0) ? 1 : 0);
    }
    public static int LGt(int x, int y) {
        return ((x > y) ^ (x < 0) ^ (y < 0) ? 1 : 0);
    }
    public static int LGt(long x, long y) {
        return ((x > y) ^ (x < 0l) ^ (y < 0l) ? 1 : 0);
=======
    public static int LSGt(char x, char y) {
        return (x > y ? 1 : 0);
    }  
    public static int LSGt(short x, short y) {
        return (x > y ? 1 : 0);
    }
    public static int LSGt(int x, int y) {
        return (x > y ? 1 : 0);
    }
    public static int LSGt(long x, long y) {
        return (x > y ? 1 : 0);
    }
    public static double LSGt(double x, double y) {
        return (x > y ? 1 : 0);
    }
    public static int LSGt(BigInteger x, BigInteger y) {
        return (x.compareTo(y) > 0 ? 1 : 0);
>>>>>>> c4a734fa
    }
    public static byte[] LSGt(byte[] x, byte[] y) {
        byte[] res = new byte[x.length];
        for (int i = 0; i < x.length; ++i) {
            res[i] = (byte)((x[i] > y[i]) ^ (x[i] < 0) ^ (y[i] < 0) ? -1 : 0);
        }
        return res;
    }
    public static short[] LSGt(short[] x, short[] y) {
        short[] res = new short[x.length];
        for (int i = 0; i < x.length; ++i) {
            res[i] = (short)((x[i] > y[i]) ^ (x[i] < 0) ^ (y[i] < 0) ? -1 : 0);
        }
        return res;
    }
    public static int[] LSGt(int[] x, int[] y) {
        int[] res = new int[x.length];
        for (int i = 0; i < x.length; ++i) {
            res[i] = ((x[i] > y[i]) ^ (x[i] < 0) ^ (y[i] < 0) ? -1 : 0);
        }
        return res;
    }
    public static long[] LSGt(long[] x, long[] y) {
        long[] res = new long[x.length];
        for (int i = 0; i < x.length; ++i) {
            res[i] = (x[i] > y[i] ? -1l : 0l);
        }
        return res;
    }
    public static int LGt(byte x, byte y) {
        return ((x > y) ^ (x < 0) ^ (y < 0) ? 1 : 0);
    }    
    public static int LGt(char x, char y) {
        return ((x > y) ^ (x < 0) ^ (y < 0) ? 1 : 0);
    }  
    public static int LGt(short x, short y) {
        return ((x > y) ^ (x < 0) ^ (y < 0) ? 1 : 0);
    }
    public static int LGt(int x, int y) {
        return ((x > y) ^ (x < 0) ^ (y < 0) ? 1 : 0);
    }
    public static int LGt(long x, long y) {
        return ((x > y) ^ (x < 0l) ^ (y < 0l) ? 1 : 0);
    }
    public static byte[] LGt(byte[] x, byte[] y) {
        byte[] res = new byte[x.length];
        for (int i = 0; i < x.length; ++i) {
            res[i] = (byte)((x[i] > y[i]) ^ (x[i] < 0) ^ (y[i] < 0) ? -1 : 0);
        }
        return res;
    }
    public static short[] LGt(short[] x, short[] y) {
        short[] res = new short[x.length];
        for (int i = 0; i < x.length; ++i) {
            res[i] = (short)((x[i] > y[i]) ^ (x[i] < 0) ^ (y[i] < 0) ? -1 : 0);
        }
        return res;
    }
    public static int[] LGt(int[] x, int[] y) {
        int[] res = new int[x.length];
        for (int i = 0; i < x.length; ++i) {
            res[i] = ((x[i] > y[i]) ^ (x[i] < 0) ^ (y[i] < 0) ? -1 : 0);
        }
        return res;
    }
    public static long[] LGt(long[] x, long[] y) {
        long[] res = new long[x.length];
        for (int i = 0; i < x.length; ++i) {
            res[i] = ((x[i] > y[i]) ^ (x[i] < 0l) ^ (y[i] < 0l) ? -1l : 0l);
        }
        return res;
    }
    
<<<<<<< HEAD
    public static double LGe(double x, double y) {
        return (x >= y ? 1 : 0);
    }
    public static int LGe(BigInteger x, BigInteger y) {
        return (x.compareTo(y) >= 0 ? 1 : 0);
    }
    public static int LGe(byte x, byte y) {
        return ((x >= y) ^ (x < 0) ^ (y < 0) ? 1 : 0);
    }
    public static int LGe(char x, char y) {
        return ((x >= y) ^ (x < 0) ^ (y < 0) ? 1 : 0);
    }
    public static int LGe(short x, short y) {
        return ((x >= y) ^ (x < 0) ^ (y < 0) ? 1 : 0);
    }
    public static int LGe(int x, int y) {
        return ((x >= y) ^ (x < 0) ^ (y < 0) ? 1 : 0);
    }
    public static int LGe(long x, long y) {
        return ((x >= y) ^ (x < 0l) ^ (y < 0l) ? 1 : 0);
=======
    public static int LSGe(byte x, byte y) {
        return (x >= y ? 1 : 0);
    }
    public static int LSGe(char x, char y) {
        return (x >= y ? 1 : 0);
    }
    public static int LSGe(short x, short y) {
        return (x >= y ? 1 : 0);
    }
    public static int LSGe(int x, int y) {
        return (x >= y ? 1 : 0);
    }
    public static int LSGe(long x, long y) {
        return (x >= y ? 1 : 0);
    }
    public static double LSGe(double x, double y) {
        return (x >= y ? 1 : 0);
    }
    public static int LSGe(BigInteger x, BigInteger y) {
        return (x.compareTo(y) >= 0 ? 1 : 0);
>>>>>>> c4a734fa
    }
    public static byte[] LSGe(byte[] x, byte[] y) {
        byte[] res = new byte[x.length];
        for (int i = 0; i < x.length; ++i) {
            res[i] = (byte)((x[i] >= y[i]) ^ (x[i] < 0) ^ (y[i] < 0) ? -1 : 0);
        }
        return res;
    }
    public static short[] LSGe(short[] x, short[] y) {
        short[] res = new short[x.length];
        for (int i = 0; i < x.length; ++i) {
            res[i] = (short)((x[i] >= y[i]) ^ (x[i] < 0) ^ (y[i] < 0) ? -1 : 0);
        }
        return res;
    }
    public static int[] LSGe(int[] x, int[] y) {
        int[] res = new int[x.length];
        for (int i = 0; i < x.length; ++i) {
            res[i] = ((x[i] >= y[i]) ^ (x[i] < 0) ^ (y[i] < 0) ? -1 : 0);
        }
        return res;
    }
    public static long[] LSGe(long[] x, long[] y) {
        long[] res = new long[x.length];
        for (int i = 0; i < x.length; ++i) {
            res[i] = (x[i] >= y[i] ? -1l : 0l);
        }
        return res;
    }   
    public static int LGe(byte x, byte y) {
        return ((x >= y) ^ (x < 0) ^ (y < 0) ? 1 : 0);
    }
    public static int LGe(char x, char y) {
        return ((x >= y) ^ (x < 0) ^ (y < 0) ? 1 : 0);
    }
    public static int LGe(short x, short y) {
        return ((x >= y) ^ (x < 0) ^ (y < 0) ? 1 : 0);
    }
    public static int LGe(int x, int y) {
        return ((x >= y) ^ (x < 0) ^ (y < 0) ? 1 : 0);
    }
    public static int LGe(long x, long y) {
        return ((x >= y) ^ (x < 0l) ^ (y < 0l) ? 1 : 0);
    }
    public static byte[] LGe(byte[] x, byte[] y) {
        byte[] res = new byte[x.length];
        for (int i = 0; i < x.length; ++i) {
            res[i] = (byte)((x[i] >= y[i]) ^ (x[i] < 0) ^ (y[i] < 0) ? -1 : 0);
        }
        return res;
    }
    public static short[] LGe(short[] x, short[] y) {
        short[] res = new short[x.length];
        for (int i = 0; i < x.length; ++i) {
            res[i] = (short)((x[i] >= y[i]) ^ (x[i] < 0) ^ (y[i] < 0) ? -1 : 0);
        }
        return res;
    }
    public static int[] LGe(int[] x, int[] y) {
        int[] res = new int[x.length];
        for (int i = 0; i < x.length; ++i) {
            res[i] = ((x[i] >= y[i]) ^ (x[i] < 0) ^ (y[i] < 0) ? -1 : 0);
        }
        return res;
    }
    public static long[] LGe(long[] x, long[] y) {
        long[] res = new long[x.length];
        for (int i = 0; i < x.length; ++i) {
            res[i] = ((x[i] >= y[i]) ^ (x[i] < 0l) ^ (y[i] < 0l)  ? -1l : 0l);
        }
        return res;
    }
    
    
    public static short LSExtIT16(byte x) {
        return (short)x;
    }
    public static int LSExtIT32(byte x) {
        return (int)x;
    }
    public static long LSExtIT64(byte x) {
        return (long)x;
    }
    public static BigInteger LSExtITBig(byte x) {
        return BigInteger.valueOf(x);
    }
    public static short[] LSExtITVec16(byte[] x) {
        short[] res = new short[x.length];
        for (int i = 0; i < res.length; ++i) {
            res[i] = (short)x[i];
        }
        return res;
    }
    public static int[] LSExtITVec32(byte[] x) {
        int[] res = new int[x.length];
        for (int i = 0; i < res.length; ++i) {
            res[i] = (int)x[i];
        }
        return res;
    }
    public static long[] LSExtITVec64(byte[] x) {
        long[] res = new long[x.length];
        for (int i = 0; i < res.length; ++i) {
            res[i] = (long)x[i];
        }
        return res;
    }
    
    public static short LSExtIT16(char x) {
        return (short)x;
    }
    public static int LSExtIT32(char x) {
        return (int)x;
    }
    public static long LSExtIT64(char x) {
        return (long)x;
    }
    public static BigInteger LSExtITBig(char x) {
        return BigInteger.valueOf(x);
    }
    
    public static int LSExtIT32(short x) {
        return (int)x;
    }
    public static long LSExtIT64(short x) {
        return (long)x;
    }
    public static BigInteger LSExtITBig(short x) {
        return BigInteger.valueOf(x);
    }
    public static int[] LSExtITVec32(short[] x) {
        int[] res = new int[x.length];
        for (int i = 0; i < res.length; ++i) {
            res[i] = (int)x[i];
        }
        return res;
    }
    public static long[] LSExtITVec64(short[] x) {
        long[] res = new long[x.length];
        for (int i = 0; i < res.length; ++i) {
            res[i] = (long)x[i];
        }
        return res;
    }
    
    public static long LSExtIT64(int x) {
        return (long)x;
    }
    public static BigInteger LSExtITBig(int x) {
        return BigInteger.valueOf(x);
    }
    public static long[] LSExtITVec64(int[] x) {
        long[] res = new long[x.length];
        for (int i = 0; i < res.length; ++i) {
            res[i] = (long)x[i];
        }
        return res;
    }
    public static BigInteger LSExtITBig(long x) {
        return BigInteger.valueOf(x);
    }
        
    
    public static short LZExtIT16(byte x) {
        return (short)(x < 0 ? x + (2 << 7) : x);
    }
    public static int LZExtIT32(byte x) {
        return (int)(x < 0 ? x + (2 << 7) : x);
    }
    public static long LZExtIT64(byte x) {
        return (long)(x < 0 ? x + (2 << 7) : x);
    }
    public static BigInteger LZExtITBig(byte x) {
        return BigInteger.valueOf(x < 0 ? x + (2 << 7) : x);
    }
    public static char LZExtITChar(byte x) {
        return (char)(x < 0 ? x + (2 << 7) : x);
    }
    public static short[] LZExtITVec16(byte[] x) {
        short[] res = new short[x.length];
        for (int i = 0; i < res.length; ++i) {
            res[i] = (short)(x[i] < 0 ? x[i] + (2 << 7) : x[i]);
        }
        return res;
    }
    public static int[] LZExtITVec32(byte[] x) {
        int[] res = new int[x.length];
        for (int i = 0; i < res.length; ++i) {
            res[i] = (int)(x[i] < 0 ? x[i] + (2 << 7) : x[i]);
        }
        return res;
    }
    public static long[] LZExtITVec64(byte[] x) {
        long[] res = new long[x.length];
        for (int i = 0; i < res.length; ++i) {
            res[i] = (long)(x[i] < 0 ? x[i] + (2 << 7) : x[i]);
        }
        return res;
    }
     
    public static int LZExtIT32(short x) {
        return (int)(x < 0 ? x + (2 << 15) : x);
    }
    public static long LZExtIT64(short x) {
        return (long)(x < 0 ? x + (2 << 15) : x);
    }
    public static BigInteger LZExtITBig(short x) {
        return BigInteger.valueOf(x < 0 ? x + (2 << 15) : x);
    }
    public static char LZExtITChar(short x) {
        return (char)(x < 0 ? x + (2 << 15) : x);
    }
    public static int[] LZExtITVec32(short[] x) {
        int[] res = new int[x.length];
        for (int i = 0; i < res.length; ++i) {
            res[i] = (int)(x[i] < 0 ? x[i] + (2 << 15) : x[i]);
        }
        return res;
    }
    public static long[] LZExtITVec64(short[] x) {
        long[] res = new long[x.length];
        for (int i = 0; i < res.length; ++i) {
            res[i] = (long)(x[i] < 0 ? x[i] + (2 << 15) : x[i]);
        }
        return res;
    }
    
    public static long LZExtIT64(int x) {
        return (long)(x < 0 ? ((long)x) + (2l << 31) : x);
    }
    public static BigInteger LZExtITBig(int x) {
        return BigInteger.valueOf(x < 0 ? ((long)x) + (2l << 31) : x);
    }
    public static char LZExtITChar(int x) {
        return (char)(x < 0 ? ((long)x) + (2l << 31) : x);
    }
    public static long[] LZExtITVec64(int[] x) {
        long[] res = new long[x.length];
        for (int i = 0; i < res.length; ++i) {
            res[i] = (long)(((long)x[i]) < 0 ? x[i] + (2l << 31) : x[i]);
        }
        return res;
    }
    
    public static BigInteger LZExtITBig(long x) {
        return (x < 0 ? BigInteger.valueOf(x).add(BigInteger.valueOf(2).shiftLeft(61)) : BigInteger.valueOf(x));
    }
    public static char LZExtITChar(long x) {
        return (char)((x < 0 ? BigInteger.valueOf(x).add(BigInteger.valueOf(2).shiftLeft(61)) : BigInteger.valueOf(x)).intValue());
    }
    
    public static byte LTruncIT8(short x) {
        return (byte)x;
    }
    public static byte[] LTruncITVec8(short[] x) {
        byte[] res = new byte[x.length];
        for (int i = 0; i < res.length; ++i) {
            res[i] = (byte)x[i];
        }
        return res;
    }
    public static char LTruncITChar(short x) {
        return (char)x;
    }
    
    public static byte LTruncIT8(int x) {
        return (byte)x;
    }
    public static short LTruncIT16(int x) {
        return (short)x;
    }    
    public static byte[] LTruncITVec8(int[] x) {
        byte[] res = new byte[x.length];
        for (int i = 0; i < res.length; ++i) {
            res[i] = (byte)x[i];
        }
        return res;
    }
    public static short[] LTruncITVec16(int[] x) {
        short[] res = new short[x.length];
        for (int i = 0; i < res.length; ++i) {
            res[i] = (short)x[i];
        }
        return res;
    }
    public static char LTruncITChar(int x) {
        return (char)x;
    }
    
    public static byte LTruncIT8(long x) {
        return (byte)x;
    }
    public static short LTruncIT16(long x) {
        return (short)x;
    }
    public static int LTruncIT32(long x) {
        return (int)x;
    }
    public static byte[] LTruncITVec8(long[] x) {
        byte[] res = new byte[x.length];
        for (int i = 0; i < res.length; ++i) {
            res[i] = (byte)x[i];
        }
        return res;
    }
    public static short[] LTruncITVec16(long[] x) {
        short[] res = new short[x.length];
        for (int i = 0; i < res.length; ++i) {
            res[i] = (short)x[i];
        }
        return res;
    }
    public static int[] LTruncITVec32(long[] x) {
        int[] res = new int[x.length];
        for (int i = 0; i < res.length; ++i) {
            res[i] = (int)x[i];
        }
        return res;
    }
    public static char LTruncITChar(long x) {
        return (char)x;
    }
    
    public static byte LTruncIT8(BigInteger x) {
        return x.byteValue();
    }
    public static short LTruncIT16(BigInteger x) {
        return x.shortValue();
    }
    public static int LTruncIT32(BigInteger x) {
        return x.intValue();
    }
    public static long LTruncIT64(BigInteger x) {
        return x.longValue();
    }
    public static char LTruncITChar(BigInteger x) {
        return (char)x.intValue();
    }
    
    public static byte LTruncIT8(char x) {
        return (byte)x;
    }
    public static short LTruncIT16(char x) {
        return (short)x;
    }
    public static int LTruncIT32(char x) {
        return (int)x;
    }
    public static long LTruncIT64(char x) {
        return (int)x;
    }
    public static BigInteger LTruncITBig(char x) {
        return BigInteger.valueOf(x);
    }
    
    
    public static double LFExp(double x) {
        return Math.exp(x);
    }
    public static double LFLog(double x) {
        return Math.log(x);
    }
    public static double LFSin(double x) {
        return Math.sin(x);
    }
    public static double LFCos(double x) {
        return Math.cos(x);
    }
    public static double LFTan(double x) {
        return Math.tan(x);
    }
    public static double LFASin(double x) {
        return Math.asin(x);
    }
    public static double LFACos(double x) {
        return Math.acos(x);
    }
    public static double LFATan(double x) {
        return Math.atan(x);
    }
    public static double LFSqrt(double x) {
        return Math.sqrt(x);
    }
    public static double LFFloor(double x) {
        return Math.floor(x);
    }
    public static double LFCeil(double x) {
        return Math.ceil(x);
    }
    
    public static byte[] LMkVec(byte ... x) {
        return x;
    }
    public static short[] LMkVec(short ... x) {
        return x;
    }
    public static int[] LMKVec(int ... x) {
        return x;
    }
    public static long[] LMKVec(long ... x) {
        return x;
    }
    
    public static byte LIdxVec(byte[] x, int y) {
        return x[y];
    }
    public static short LIdxVec(short[] x, int y) {
        return x[y];
    }
    public static int LIdxVec(int[] x, int y) {
        return x[y];
    }
    public long LIdxVec(long[] x, int y) {
        return x[y];
    }
    
    public static byte[] LUpdateVec(byte[] x, int y, byte z) {
        x[y] = z;
        return x;
    }
    public static short[] LUpdateVec(short[] x, int y, short z) {
        x[y] = z;
        return x;
    }
    public static int[] LUpdateVec(int[] x, int y, int z) {
        x[y] = z;
        return x;
    }
    public long[] LUpdateVec(long[] x, int y, long z) {
        x[y] = z;
        return x;
    }
    
    public static String LStrConcat(String ... args) {
        StringBuilder builder = new StringBuilder();
        for (String arg : args) {
            builder.append(arg);
        }
        return builder.toString();
    }
    
    public static int LStrLt(String x, String y) {
        return (x.compareTo(y) < 0 ? 1 : 0);
    }
    
    public static int LStrEq(String x, String y) {
        return (x.equals(y) ? 1 : 0);
    }
    
    public static int LStrLen(String x) {
        return x.length();
    }
    
    public static double LIntFloat(byte x) {
        return (double)x;
    }
    public static double LIntFloat(char x) {
        return (double)x;
    }
    public static double LIntFloat(short x) {
        return (double)x;
    }
    public static double LIntFloat(int x) {
        return (double)x;
    }
    public static double LIntFloat(long x) {
        return (double)x;
    }
    public static double LIntFloat(BigInteger x) {
        return x.doubleValue();
    }
    
    public static byte LFloatIntIT8(double x) {
        return (byte)x;
    }
    public static short LFloatIntIT16(double x) {
        return (short)x;
    }
    public static int LFloatIntIT32(double x) {
        return (int)x;
    }
    public static long LFloatIntIT64(double x) {
        return (long)x;
    }
    public static BigInteger LFloatIntITBig(double x) {
        return BigInteger.valueOf((long)x);
    }
    public static char LFloatIntITChar(double x) {
        return (char)x;
    }
    
    public static String LIntStr(byte x) {
        return Byte.toString(x);
    }
    public static String LIntStr(char x) {
        return Character.toString(x);
    }
    public static String LIntStr(short x) {
        return Short.toString(x);
    }
    public static String LIntStr(int x) {
        return Integer.toString(x);
    }
    public static String LIntStr(long x) {
        return Long.toString(x);
    }
    public static String LIntStr(BigInteger x) {
        return x.toString();
    }    
    public static byte LStrIntIT8(String x) {
        return Byte.parseByte(x);
    }
    public static short LStrIntIT16(String x) {
        return Short.parseShort(x);
    }
    public static int LStrIntIT32(String x) {
        return Integer.parseInt(x);
    }
    public static long LStrIntIT64(String x) {
        return Long.parseLong(x);
    }
    public static BigInteger LStrIntITBig(String x) {
        return new BigInteger(x);
    }
    public static char LStrIntITChar(String x) {
        return x.charAt(0);
    }
    
    public static String LFloatStr(double x) {
        return Double.toString(x);
    }
    public static double LStrFloat(String x) {
        return Double.parseDouble(x);
    }
    
    public static char LIntCh(byte x) {
        return (char)x;
    }
    public static char LIntCh(char x) {
        return x;
    }
    public static char LIntCh(short x) {
        return (char)x;
    }
    public static char LIntCh(int x) {
        return (char)x;
    }
    public static char LIntCh(long x) {
        return (char)x;
    }
    public static char LIntCh(BigInteger x) {
        return (char)(x.intValue());
    }    
    public static byte LChIntIT8(char x) {
        return (byte)x;
    }
    public static short LChIntIT16(char x) {
        return (short)x;
    }
    public static int LChIntIT32(char x) {
        return (int)x;
    }
    public static long LChIntIT64(char x) {
        return (long)x;
    }
    public static BigInteger LChIntITBig(char x) {
        return BigInteger.valueOf((long)x);
    }
    
    public static void LPrintNum(Object x) {
        System.out.print(x);
    }
    public static void LPrintStr(String x) {
        System.out.print(x);
    }
    public static String LReadStr(Object x) {
        try {
            return Prelude.idris_readStr(x);
        } catch (IOException ex) {
            throw new RuntimeException(ex);
        }
    }

    public static char LStrHead(String x) {
        return x.charAt(0);
    }
    public static String LStrTail(String x) {
        return x.substring(1);
    }
    public static String LStrCons(char x, String y) {
        return String.format("%c%s", x, y);
    }
    public static char LStrIndex(String x, int y) {
        return x.charAt(y);
    }
    public static String LStrRev(String x) {
        return new StringBuffer(x).reverse().toString();
    }
    
    public static InputStream LStdIn() {
        return System.in;
    }
    public static OutputStream LStdOut() {
        return System.out;
    }
    public static OutputStream LStdErr() {
        return System.err;
    }
    public static Thread LVMPtr() {
        return Thread.currentThread();
    }
}<|MERGE_RESOLUTION|>--- conflicted
+++ resolved
@@ -728,12 +728,54 @@
         return res;
     }
     
-<<<<<<< HEAD
-    public static double LLt(double x, double y) {
+    public static int LSLt(byte x, byte y) {
         return (x < y ? 1 : 0);
     }
-    public static int LLt(BigInteger x, BigInteger y) {
+    public static int LSLt(char x, char y) {
+        return (x < y ? 1 : 0);
+    } 
+    public static int LSLt(short x, short y) {
+        return (x < y ? 1 : 0);
+    }
+    public static int LSLt(int x, int y) {
+        return (x < y ? 1 : 0);
+    }
+    public static int LSLt(long x, long y) {
+        return (x < y ? 1 : 0);
+    }
+    public static double LSLt(double x, double y) {
+        return (x < y ? 1 : 0);
+    }
+    public static int LSLt(BigInteger x, BigInteger y) {
         return (x.compareTo(y) < 0 ? 1 : 0);
+    }
+    public static byte[] LSLt(byte[] x, byte[] y) {
+        byte[] res = new byte[x.length];
+        for (int i = 0; i < x.length; ++i) {
+            res[i] = (byte)(x[i] < y[i] ? -1 : 0);
+        }
+        return res;
+    }
+    public static short[] LSLt(short[] x, short[] y) {
+        short[] res = new short[x.length];
+        for (int i = 0; i < x.length; ++i) {
+            res[i] = (short)(x[i] < y[i] ? -1 : 0);
+        }
+        return res;
+    }
+    public static int[] LSLt(int[] x, int[] y) {
+        int[] res = new int[x.length];
+        for (int i = 0; i < x.length; ++i) {
+            res[i] = (x[i] < y[i] ? -1 : 0);
+        }
+        return res;
+    }
+    public static long[] LSLt(long[] x, long[] y) {
+        long[] res = new long[x.length];
+        for (int i = 0; i < x.length; ++i) {
+            res[i] = (x[i] < y[i] ? -1l : 0l);
+        }
+        return res;
     }
     public static int LLt(byte x, byte y) {
         return ((x < y) ^ (x < 0) ^ (y < 0)  ? 1 : 0);
@@ -749,71 +791,6 @@
     }
     public static int LLt(long x, long y) {
         return ((x < y) ^ (x < 0l) ^ (y < 0l) ? 1 : 0);
-=======
-    public static int LSLt(byte x, byte y) {
-        return (x < y ? 1 : 0);
-    }
-    public static int LSLt(char x, char y) {
-        return (x < y ? 1 : 0);
-    } 
-    public static int LSLt(short x, short y) {
-        return (x < y ? 1 : 0);
-    }
-    public static int LSLt(int x, int y) {
-        return (x < y ? 1 : 0);
-    }
-    public static int LSLt(long x, long y) {
-        return (x < y ? 1 : 0);
-    }
-    public static double LSLt(double x, double y) {
-        return (x < y ? 1 : 0);
-    }
-    public static int LSLt(BigInteger x, BigInteger y) {
-        return (x.compareTo(y) < 0 ? 1 : 0);
->>>>>>> c4a734fa
-    }
-    public static byte[] LSLt(byte[] x, byte[] y) {
-        byte[] res = new byte[x.length];
-        for (int i = 0; i < x.length; ++i) {
-            res[i] = (byte)((x[i] < y[i]) ^ (x[i] < 0) ^ (y[i] < 0) ? -1 : 0);
-        }
-        return res;
-    }
-    public static short[] LSLt(short[] x, short[] y) {
-        short[] res = new short[x.length];
-        for (int i = 0; i < x.length; ++i) {
-            res[i] = (short)((x[i] < y[i]) ^ (x[i] < 0) ^ (y[i] < 0) ? -1 : 0);
-        }
-        return res;
-    }
-    public static int[] LSLt(int[] x, int[] y) {
-        int[] res = new int[x.length];
-        for (int i = 0; i < x.length; ++i) {
-            res[i] = ((x[i] < y[i]) ^ (x[i] < 0) ^ (y[i] < 0) ? -1 : 0);
-        }
-        return res;
-    }
-    public static long[] LSLt(long[] x, long[] y) {
-        long[] res = new long[x.length];
-        for (int i = 0; i < x.length; ++i) {
-            res[i] = (x[i] < y[i] ? -1l : 0l);
-        }
-        return res;
-    }
-    public static int LLt(byte x, byte y) {
-        return ((x < y) ^ (x < 0) ^ (y < 0)  ? 1 : 0);
-    }
-    public static int LLt(char x, char y) {
-        return ((x < y) ^ (x < 0) ^ (y < 0)  ? 1 : 0);
-    } 
-    public static int LLt(short x, short y) {
-        return ((x < y) ^ (x < 0) ^ (y < 0)  ? 1 : 0);
-    }
-    public static int LLt(int x, int y) {
-        return ((x < y) ^ (x < 0) ^ (y < 0) ? 1 : 0);
-    }
-    public static int LLt(long x, long y) {
-        return ((x < y) ^ (x < 0l) ^ (y < 0l) ? 1 : 0);
     }
     public static byte[] LLt(byte[] x, byte[] y) {
         byte[] res = new byte[x.length];
@@ -844,13 +821,56 @@
         return res;
     }
     
-<<<<<<< HEAD
-    public static double LLe(double x, double y) {
+    public static int LSLe(byte x, byte y) {
         return (x <= y ? 1 : 0);
     }
-    public static int LLe(BigInteger x, BigInteger y) {
+    public static int LSLe(char x, char y) {
+        return (x <= y ? 1 : 0);
+    }
+    public static int LSLe(short x, short y) {
+        return (x <= y ? 1 : 0);
+    }
+    public static int LSLe(int x, int y) {
+        return (x <= y ? 1 : 0);
+    }
+    public static int LSLe(long x, long y) {
+        return (x <= y ? 1 : 0);
+    }
+    public static double LSLe(double x, double y) {
+        return (x <= y ? 1 : 0);
+    }
+    public static int LSLe(BigInteger x, BigInteger y) {
         return (x.compareTo(y) <= 0 ? 1 : 0);
     }
+    public static byte[] LSLe(byte[] x, byte[] y) {
+        byte[] res = new byte[x.length];
+        for (int i = 0; i < x.length; ++i) {
+            res[i] = (byte)(x[i] <= y[i] ? -1 : 0);
+        }
+        return res;
+    }
+    public static short[] LSLe(short[] x, short[] y) {
+        short[] res = new short[x.length];
+        for (int i = 0; i < x.length; ++i) {
+            res[i] = (short)(x[i] <= y[i] ? -1 : 0);
+        }
+        return res;
+    }
+    public static int[] LSLe(int[] x, int[] y) {
+        int[] res = new int[x.length];
+        for (int i = 0; i < x.length; ++i) {
+            res[i] = (x[i] <= y[i] ? -1 : 0);
+        }
+        return res;
+    }
+    public static long[] LSLe(long[] x, long[] y) {
+        long[] res = new long[x.length];
+        for (int i = 0; i < x.length; ++i) {
+            res[i] = (x[i] <= y[i] ? -1l : 0l);
+        }
+        return res;
+    }
+    
     public static int LLe(byte x, byte y) {
         return ((x <= y) ^ (x < 0) ^ (y < 0) ? 1 : 0);
     }
@@ -865,72 +885,6 @@
     }
     public static int LLe(long x, long y) {
         return ((x <= y) ^ (x < 0l) ^ (y < 0l) ? 1 : 0);
-=======
-    public static int LSLe(byte x, byte y) {
-        return (x <= y ? 1 : 0);
-    }
-    public static int LSLe(char x, char y) {
-        return (x <= y ? 1 : 0);
-    }
-    public static int LSLe(short x, short y) {
-        return (x <= y ? 1 : 0);
-    }
-    public static int LSLe(int x, int y) {
-        return (x <= y ? 1 : 0);
-    }
-    public static int LSLe(long x, long y) {
-        return (x <= y ? 1 : 0);
-    }
-    public static double LSLe(double x, double y) {
-        return (x <= y ? 1 : 0);
-    }
-    public static int LSLe(BigInteger x, BigInteger y) {
-        return (x.compareTo(y) <= 0 ? 1 : 0);
->>>>>>> c4a734fa
-    }
-    public static byte[] LSLe(byte[] x, byte[] y) {
-        byte[] res = new byte[x.length];
-        for (int i = 0; i < x.length; ++i) {
-            res[i] = (byte)((x[i] <= y[i]) ^ (x[i] < 0) ^ (y[i] < 0) ? -1 : 0);
-        }
-        return res;
-    }
-    public static short[] LSLe(short[] x, short[] y) {
-        short[] res = new short[x.length];
-        for (int i = 0; i < x.length; ++i) {
-            res[i] = (short)((x[i] <= y[i]) ^ (x[i] < 0) ^ (y[i] < 0) ? -1 : 0);
-        }
-        return res;
-    }
-    public static int[] LSLe(int[] x, int[] y) {
-        int[] res = new int[x.length];
-        for (int i = 0; i < x.length; ++i) {
-            res[i] = ((x[i] <= y[i]) ^ (x[i] < 0) ^ (y[i] < 0) ? -1 : 0);
-        }
-        return res;
-    }
-    public static long[] LSLe(long[] x, long[] y) {
-        long[] res = new long[x.length];
-        for (int i = 0; i < x.length; ++i) {
-            res[i] = (x[i] <= y[i] ? -1l : 0l);
-        }
-        return res;
-    }
-    
-    public static int LLe(byte x, byte y) {
-        return ((x <= y) ^ (x < 0) ^ (y < 0) ? 1 : 0);
-    }
-    public static int LLe(char x, char y) {
-        return ((x <= y) ^ (x < 0l) ^ (y < 0l) ? 1 : 0);
-    }
-    public static int LLe(short x, short y) {
-        return ((x <= y) ^ (x < 0) ^ (y < 0) ? 1 : 0);
-    }
-    public static int LLe(int x, int y) {
-        return ((x <= y) ^ (x < 0) ^ (y < 0) ? 1 : 0);
-    }
-    public static int LLe(long x, long y) {
-        return ((x <= y) ^ (x < 0l) ^ (y < 0l) ? 1 : 0);
     }
     public static byte[] LLe(byte[] x, byte[] y) {
         byte[] res = new byte[x.length];
@@ -961,32 +915,9 @@
         return res;
     }
     
-<<<<<<< HEAD
-    public static double LGt(double x, double y) {
-=======
     public static int LSGt(byte x, byte y) {
->>>>>>> c4a734fa
         return (x > y ? 1 : 0);
-    }
-    public static int LGt(BigInteger x, BigInteger y) {
-        return (x.compareTo(y) > 0 ? 1 : 0);
-    }
-    public static int LGt(byte x, byte y) {
-        return ((x > y) ^ (x < 0) ^ (y < 0) ? 1 : 0);
     }    
-<<<<<<< HEAD
-    public static int LGt(char x, char y) {
-        return ((x > y) ^ (x < 0) ^ (y < 0) ? 1 : 0);
-    }  
-    public static int LGt(short x, short y) {
-        return ((x > y) ^ (x < 0) ^ (y < 0) ? 1 : 0);
-    }
-    public static int LGt(int x, int y) {
-        return ((x > y) ^ (x < 0) ^ (y < 0) ? 1 : 0);
-    }
-    public static int LGt(long x, long y) {
-        return ((x > y) ^ (x < 0l) ^ (y < 0l) ? 1 : 0);
-=======
     public static int LSGt(char x, char y) {
         return (x > y ? 1 : 0);
     }  
@@ -1004,26 +935,25 @@
     }
     public static int LSGt(BigInteger x, BigInteger y) {
         return (x.compareTo(y) > 0 ? 1 : 0);
->>>>>>> c4a734fa
     }
     public static byte[] LSGt(byte[] x, byte[] y) {
         byte[] res = new byte[x.length];
         for (int i = 0; i < x.length; ++i) {
-            res[i] = (byte)((x[i] > y[i]) ^ (x[i] < 0) ^ (y[i] < 0) ? -1 : 0);
+            res[i] = (byte)(x[i] > y[i] ? -1 : 0);
         }
         return res;
     }
     public static short[] LSGt(short[] x, short[] y) {
         short[] res = new short[x.length];
         for (int i = 0; i < x.length; ++i) {
-            res[i] = (short)((x[i] > y[i]) ^ (x[i] < 0) ^ (y[i] < 0) ? -1 : 0);
+            res[i] = (short)(x[i] > y[i] ? -1 : 0);
         }
         return res;
     }
     public static int[] LSGt(int[] x, int[] y) {
         int[] res = new int[x.length];
         for (int i = 0; i < x.length; ++i) {
-            res[i] = ((x[i] > y[i]) ^ (x[i] < 0) ^ (y[i] < 0) ? -1 : 0);
+            res[i] = (x[i] > y[i] ? -1 : 0);
         }
         return res;
     }
@@ -1078,28 +1008,6 @@
         return res;
     }
     
-<<<<<<< HEAD
-    public static double LGe(double x, double y) {
-        return (x >= y ? 1 : 0);
-    }
-    public static int LGe(BigInteger x, BigInteger y) {
-        return (x.compareTo(y) >= 0 ? 1 : 0);
-    }
-    public static int LGe(byte x, byte y) {
-        return ((x >= y) ^ (x < 0) ^ (y < 0) ? 1 : 0);
-    }
-    public static int LGe(char x, char y) {
-        return ((x >= y) ^ (x < 0) ^ (y < 0) ? 1 : 0);
-    }
-    public static int LGe(short x, short y) {
-        return ((x >= y) ^ (x < 0) ^ (y < 0) ? 1 : 0);
-    }
-    public static int LGe(int x, int y) {
-        return ((x >= y) ^ (x < 0) ^ (y < 0) ? 1 : 0);
-    }
-    public static int LGe(long x, long y) {
-        return ((x >= y) ^ (x < 0l) ^ (y < 0l) ? 1 : 0);
-=======
     public static int LSGe(byte x, byte y) {
         return (x >= y ? 1 : 0);
     }
@@ -1120,26 +1028,25 @@
     }
     public static int LSGe(BigInteger x, BigInteger y) {
         return (x.compareTo(y) >= 0 ? 1 : 0);
->>>>>>> c4a734fa
     }
     public static byte[] LSGe(byte[] x, byte[] y) {
         byte[] res = new byte[x.length];
         for (int i = 0; i < x.length; ++i) {
-            res[i] = (byte)((x[i] >= y[i]) ^ (x[i] < 0) ^ (y[i] < 0) ? -1 : 0);
+            res[i] = (byte)(x[i] >= y[i] ? -1 : 0);
         }
         return res;
     }
     public static short[] LSGe(short[] x, short[] y) {
         short[] res = new short[x.length];
         for (int i = 0; i < x.length; ++i) {
-            res[i] = (short)((x[i] >= y[i]) ^ (x[i] < 0) ^ (y[i] < 0) ? -1 : 0);
+            res[i] = (short)(x[i] >= y[i] ? -1 : 0);
         }
         return res;
     }
     public static int[] LSGe(int[] x, int[] y) {
         int[] res = new int[x.length];
         for (int i = 0; i < x.length; ++i) {
-            res[i] = ((x[i] >= y[i]) ^ (x[i] < 0) ^ (y[i] < 0) ? -1 : 0);
+            res[i] = (x[i] >= y[i] ? -1 : 0);
         }
         return res;
     }
